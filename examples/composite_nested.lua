--- conflicted
+++ resolved
@@ -1,9 +1,5 @@
-<<<<<<< HEAD
 local rfsm = require("rfsm")
-=======
-require ("rfsmpp")
 local unpack = rawget(_G, "unpack") or table.unpack -- unpack is a global function for Lua 5.1, otherwise use table.unpack
->>>>>>> 1c3c8d64
 
 local function puts(...)
    return function () print(unpack(arg)) end
